--- conflicted
+++ resolved
@@ -2,17 +2,13 @@
 from matplotlib.patches import Circle
 from matplotlib.widgets import Button, TextBox
 import numpy as np
-<<<<<<< HEAD
+
 import image_processing
 import matplotlib.patches as patches
 import random
 import time
 
 
-=======
-import math
-
->>>>>>> 0a359bd7
 class DraggablePoint:
     """
     A class for draggable points, used to create and manage draggable points on a matplotlib plot.
@@ -30,11 +26,8 @@
     radius : float
         The radius of the point.
     """
-<<<<<<< HEAD
+
     def __init__(self, point, ax, update_info_callback, color='blue', radius=0.3):
-=======
-    def __init__(self, point, ax, update_info_callback, color='blue', radius=0.1):
->>>>>>> 0a359bd7
         self.point = point
         self.ax = ax
         self.radius = radius
@@ -84,15 +77,14 @@
         self.update_info_callback()
         self.circle.figure.canvas.draw()
 
-<<<<<<< HEAD
+
     # def disconnect(self):
     #     self.circle.figure.canvas.mpl_disconnect(self.cidpress)
     #     self.circle.figure.canvas.mpl_disconnect(self.cidrelease)
     #     self.circle.figure.canvas.mpl_disconnect(self.cidmotion)
     #     self.circle.figure.canvas.mpl_disconnect(self.cidhover)
 
-=======
->>>>>>> 0a359bd7
+
 class PointSetRegistration:
     """
     A class for point set registration, used to demonstrate the ICP algorithm with an interactive interface.
@@ -107,16 +99,12 @@
     def __init__(self, source_points, target_points, transformation):
         self.source_points = source_points
         self.target_points = target_points
-<<<<<<< HEAD
         self.fig, self.ax = plt.subplots(figsize=(8, 8))
         self.original_matrix = transformation
         self.prev_matrix = np.eye(3,3)
         # self.matrix_history = []
         self.iteration_to_display = 0
 
-=======
-        self.fig, self.ax = plt.subplots(figsize=(10, 12))
->>>>>>> 0a359bd7
         self.state = 0
         self.init_start_screen()
 
@@ -181,7 +169,6 @@
         for point in self.source_points:
             dp = DraggablePoint(point, self.ax, self.update_info, color='blue')
             self.draggable_points.append(dp)
-<<<<<<< HEAD
 
         # self.ax.set_facecolor('xkcd:black')
         # self.fig.patch.set_facecolor('xkcd:black')
@@ -232,72 +219,17 @@
         self.source_points, applied_matrix, self.iteration_to_display = self.calculator.apply_icp()
         current_loss = self.calculator.calculate_average_distance()
 
-=======
-        self.ax.set_xlim(0, 10)
-        self.ax.set_ylim(0, 12)
-        self.ax.set_aspect('equal')
-        self.update_info()
-        button_ax = self.fig.add_axes([0.75, 0.005, 0.1, 0.05])
-        self.button = Button(button_ax, 'Run ICP', color='lightblue', hovercolor='0.8')
-        self.button.on_clicked(self.run_icp)
-        plt.show()
-    
-    def update_source_points(self, new_source_points):
-        self.source_points = np.array(new_source_points)
-
-    def update_info(self):
-        """Update the text information of the coordinates."""
-        coordinates = [dp.point for dp in self.draggable_points]
-        if hasattr(self, 'calculator'):
-            self.calculator.update_source_points(coordinates)
-        coord_text = ', '.join([f'({x:.2f}, {y:.2f})' for x, y in coordinates])
-        if hasattr(self, 'info_text'):
-            self.info_text.set_text(f'Changed Coord: {coord_text}')
-        else:
-            self.info_text = self.ax.figure.text(0.5, 1.05, f'Points Coord: {coord_text}',
-                                                 ha='center', va='bottom', transform=self.ax.transAxes, fontsize=10)
-        self.fig.canvas.draw_idle()
-
-    def run_icp(self, event):
-        """Execute one iteration of the ICP algorithm and update the interface."""
-        self.update_info()
-        
-        if not hasattr(self, 'calculator'):
-            self.calculator = PointSetRegistrationCalculator(self.source_points, self.target_points)
-
-        # Perform one iteration of ICP and get the transformation and loss
-        self.source_points, R, t = self.calculator.apply_icp_iteration()
-        current_loss = self.calculator.calculate_average_distance()
-
->>>>>>> 0a359bd7
         # Update the display of source points
         for i, dp in enumerate(self.draggable_points):
             new_position = self.source_points[i]
             dp.point = new_position
             dp.circle.center = new_position
             dp.circle.figure.canvas.draw_idle()
-<<<<<<< HEAD
 
         self.update_displayed_matrices(applied_matrix)
 
         self.fig.canvas.draw_idle()
 
-=======
-
-        # Update the matrix textbox with current iteration info
-        matrix_text = f'Iteration #{self.calculator.iteration}\nRotation:\n{R}\nTranslation:\n{t}\nCurrent Loss: {current_loss:.4f}'
-        if hasattr(self, 'matrix_textbox'):
-            self.matrix_textbox.set_val(matrix_text)
-        else:
-            matrix_box_ax = self.fig.add_axes([0.05, 0.01, 0.25, 0.1])
-            self.matrix_textbox = TextBox(matrix_box_ax, '', initial=matrix_text)
-            self.matrix_textbox.cursor.set_color('none')
-            self.matrix_textbox.on_submit = lambda x: None
-
-        self.fig.canvas.draw_idle()
-        
-
->>>>>>> 0a359bd7
 class PointSetRegistrationCalculator:
     """
     A class for point set registration calculation, using the ICP algorithm to compute the optimal alignment of point sets.
@@ -306,11 +238,6 @@
         self.source_points = np.array(source_points)
         self.target_points = np.array(target_points)
         self.iteration = 0
-<<<<<<< HEAD
-=======
-        self.R = np.eye(2)  # Initial rotation matrix as an identity matrix
-        self.t = np.zeros(2)  # Initial translation vector as zero
->>>>>>> 0a359bd7
 
     def update_source_points(self, new_source_points):
         """Update the source points with the new positions."""
@@ -321,11 +248,7 @@
         distances = np.linalg.norm(self.source_points - self.target_points, axis=1)
         return np.mean(distances)
 
-<<<<<<< HEAD
     def apply_icp(self):
-=======
-    def apply_icp_iteration(self):
->>>>>>> 0a359bd7
         """
         Perform one iteration of the ICP algorithm:
         1) Normalize point clouds to have zero mean.
@@ -334,7 +257,6 @@
         4) Transform the source points using the computed matrix.
         5) Optionally, calculate and check the current loss for convergence.
         """
-<<<<<<< HEAD
 
         # create the matrix to use to shift all the points. 
         # should correspond first to a rotation, then a translation
@@ -344,8 +266,6 @@
             [0., 0., 1.]
         ])
 
-=======
->>>>>>> 0a359bd7
         # Step 1: Normalize point clouds to have zero mean
         source_mean = np.mean(self.source_points, axis=0)
         target_mean = np.mean(self.target_points, axis=0)
@@ -354,7 +274,6 @@
 
         # Step 2: Find corresponding points based on normalized point clouds
         closest_points = np.array([target_centered[self.get_closest_id(x, y, target_centered)] for x, y in source_centered])
-<<<<<<< HEAD
 
         # Step 3: Compute the covariance matrix and apply SVD
         H = source_centered.T @ closest_points
@@ -518,40 +437,4 @@
 
 # main function
 if __name__ == '__main__':
-    example4()
-=======
-
-        # Step 3: Compute the covariance matrix and apply SVD
-        H = np.dot(source_centered.T, closest_points)
-        U, S, Vt = np.linalg.svd(H)
-        R = np.dot(Vt.T, U.T)
-        if np.linalg.det(R) < 0:
-            Vt[1, :] *= -1
-            R = np.dot(Vt.T, U.T)
-
-        # Step 4: Compute translation
-        t = target_mean - np.dot(R, source_mean)
-
-        # Transform the original source points using the computed rotation and translation
-        self.source_points = np.dot(self.source_points, R.T) + t
-
-        # Step 5: Update transformation matrices and iteration counter
-        self.R = R
-        self.t = t
-        self.iteration += 1
-
-        return self.source_points, R, t
-
-    def get_closest_id(self, x, y, target_centered):
-        """Find the index of the closest point in normalized target_points."""
-        distances = np.linalg.norm(target_centered - np.array([x, y]), axis=1)
-        return np.argmin(distances)
-
-
-
-
-if __name__ == '__main__':
-    source_points = [(3, 3), (4, 3), (2, 2), (2, 1), (3, 4)]
-    target_points = [(3, 2), (4, 5), (2, 4), (5, 4), (3, 3)]
-    PointSetRegistration(source_points, target_points)
->>>>>>> 0a359bd7
+    example4()